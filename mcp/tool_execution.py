"""
MCP Tool Execution
Executes tools from the tools directory.
"""

from typing import Any, Dict, Optional
import asyncio

# Import all tools
import tools

# Import new browser controller and interpreter
from mcp.browser_controller import BrowserController
from mcp.interpreter import CommandInterpreter


class ToolExecutor:
    """Execute tool calls from Gemini."""

    def __init__(self, gemini_client, screen_capture):
        """
        Initialize tool executor.

        Args:
            gemini_client: Gemini API client
            screen_capture: ScreenCapture instance
        """
        self.gemini_client = gemini_client
        self.screen_capture = screen_capture
        self.browser = BrowserController()
        self.interpreter = CommandInterpreter()

    async def initialize(self):
        """Initialize executor (browser)."""
        print("[MCP] Initializing browser...")
        try:
            # Browser is lazy-loaded, so just mark as ready
            print("[MCP] Browser controller ready (will initialize on first use)")
        except Exception as e:
            print(f"[MCP] Browser initialization failed: {e}")
            print("[MCP] Some browser-based tools may not work. Continuing anyway...")

    async def execute(self, tool_name: str, args: Dict[str, Any]) -> Dict[str, Any]:
        """
        Execute a tool by name.

        Args:
            tool_name: Name of the tool
            args: Tool arguments

        Returns:
            Tool result
        """
        try:
            print(f"[MCP] Executing tool: {tool_name}")

            # ==================== FILE OPERATIONS ====================
            if tool_name == "create_folder":
                return tools.create_folder(folder_path=args.get("folder_path"))

            elif tool_name == "create_file":
                return tools.create_file(
                    file_path=args.get("file_path"),
                    content=args.get("content")
                )

            elif tool_name == "edit_file":
                return tools.edit_file(
                    file_path=args.get("file_path"),
                    content=args.get("content"),
                    mode=args.get("mode", "replace"),
                    line_number=args.get("line_number")
                )

            elif tool_name == "read_file":
                return tools.read_file(file_path=args.get("file_path"))

            elif tool_name == "list_files":
                return tools.list_files(directory_path=args.get("directory_path"))

            # ==================== TIME UTILITIES ====================
            elif tool_name == "get_current_time":
                return tools.get_current_time()

            # ==================== APPLICATION CONTROL ====================
            elif tool_name == "play_music":
                return tools.play_music(query=args.get("query"))

            elif tool_name == "smart_open":
                return await tools.smart_open(
                    query=args.get("query"),
                    browser_server=self.browser,
                    gemini_client=self.gemini_client
                )

            elif tool_name == "launch":
                return tools.launch(
                    app_name=args.get("app_name"),
                    delay_seconds=args.get("delay_seconds", 0)
                )

            # ==================== WEB TOOLS ====================
            elif tool_name == "open_website":
                return tools.open_website(url=args.get("url"))

            elif tool_name == "search_google":
                return tools.search_google(query=args.get("query"))

            # ==================== SCREEN ANALYSIS ====================
            elif tool_name == "analyze_screen":
                return await tools.analyze_screen(
                    self.gemini_client,
                    self.screen_capture,
                    instruction=args.get("instruction")
                )

            # ==================== GENERAL UI INTERACTION ====================
            elif tool_name == "click_on_screen":
                return await tools.click_on_screen(
                    target=args.get("target"),
                    x=args.get("x"),
                    y=args.get("y")
                )

            elif tool_name == "type_text":
                return await tools.type_text(
                    self.gemini_client,
                    self.screen_capture,
                    text=args.get("text"),
                    target_field=args.get("target_field")
                )

            elif tool_name == "fill_form_on_screen":
                return await tools.fill_form_on_screen(
                    self.gemini_client,
                    self.screen_capture,
                    field_values=args.get("field_values", {})
                )

            elif tool_name == "move_mouse":
                return tools.move_mouse(
                    x=args.get("x"),
                    y=args.get("y"),
                    relative=args.get("relative", False)
                )

            elif tool_name == "move_text_cursor":
                return await tools.move_text_cursor(
                    direction=args.get("direction"),
                    count=args.get("count", 1)
                )

            # ==================== CODE ASSISTANT ====================
            elif tool_name == "insert_code":
                return await tools.insert_code(
                    code=args.get("code"),
                    language=args.get("language", "python")
                )

            elif tool_name == "generate_code":
                return await tools.generate_code(
                    self.gemini_client,
                    prompt=args.get("prompt"),
                    language=args.get("language", "python")
                )

            elif tool_name == "get_selected_code":
                return await tools.get_selected_code()

            elif tool_name == "format_code":
                return await tools.format_code()

            elif tool_name == "save_file":
                return await tools.save_file()

            elif tool_name == "comment_code":
                return await tools.comment_code()

            # ==================== ACCESSIBILITY FEATURES ====================
            elif tool_name == "accessibility_shortcuts":
                return tools.accessibility_shortcuts(
                    narrator=args.get("narrator"),
                    live_captions=args.get("live_captions"),
                    onscreen_keyboard=args.get("onscreen_keyboard"),
                    magnifier=args.get("magnifier")
                )

            elif tool_name == "screen_color_filter":
                return tools.screen_color_filter(filter_code=args.get("filter_code"))

            # ==================== SYSTEM CONTROLS ====================
            elif tool_name == "adjust_volume":
                return tools.adjust_volume(change=args.get("change"))

            elif tool_name == "adjust_brightness":
                return tools.adjust_brightness(change=args.get("change"))

            # ==================== BROWSER CONTROL (Selenium) ====================
            elif tool_name == "browser_navigate":
                return self.browser.navigate(url=args.get("url"))

            elif tool_name == "browser_click_element":
                return self.browser.click_element(
                    selector=args.get("selector"),
                    selector_type=args.get("selector_type", "css")
                )

            elif tool_name == "browser_fill_form":
<<<<<<< HEAD
                return await tools.browser_fill_form(
                    self.browser,
                    args.get("fields", {}),
                    args.get("frame_url_contains"),
                    args.get("frame_name"),
                    args.get("frame_index"),
                )

            elif tool_name == "browser_click_element":
                return await tools.browser_click_element(
                    self.browser,
                    args.get("selector"),
                    args.get("frame_url_contains"),
                    args.get("frame_name"),
                    args.get("frame_index"),
                )
            
            # ==================== APPOINTMENTS ====================
            elif tool_name == "make_appointment":
                return await tools.make_appointment(
                    self.browser,
                    booking_url=args.get("booking_url"),
                    date_text=args.get("date_text"),
                    time_text=args.get("time_text"),
                    patient=args.get("patient", {}),
                )
=======
                return self.browser.fill_form(field_values=args.get("fields", {}))
>>>>>>> 2da91c5a

            elif tool_name == "browser_get_page_content":
                return self.browser.get_page_content()

            elif tool_name == "browser_screenshot":
                return self.browser.screenshot(filepath=args.get("filepath"))

            elif tool_name == "browser_execute_script":
                return self.browser.execute_script(script=args.get("script"))

            # ==================== AUTOPILOT ====================
            elif tool_name == "execute_autopilot":
                return await tools.execute_autopilot(
                    self.gemini_client,
                    self.screen_capture,
                    objective=args.get("objective"),
                    max_iterations=args.get("max_iterations", 10),
                    tool_executor=self  # Pass ToolExecutor so autopilot can call other tools
                )

            # ==================== UNKNOWN TOOL ====================
            else:
                return {
                    "success": False,
                    "error": f"Unknown tool: {tool_name}"
                }

        except Exception as e:
            import traceback
            traceback.print_exc()
            return {
                "success": False,
                "tool": tool_name,
                "error": str(e),
                "error_type": type(e).__name__
            }

    async def cleanup(self):
        """Cleanup resources."""
        if self.browser:
            self.browser.close()


# Global executor instance (will be initialized by agent)
_executor = None


def init_executor(gemini_client, screen_capture):
    """Initialize the global executor."""
    global _executor
    _executor = ToolExecutor(gemini_client, screen_capture)
    return _executor


async def initialize():
    """Initialize executor resources."""
    if _executor:
        await _executor.initialize()


async def execute_tool(tool_name: str, args: Dict[str, Any]) -> Dict[str, Any]:
    """Execute a tool using the global executor."""
    if not _executor:
        return {"success": False, "error": "Executor not initialized"}
    return await _executor.execute(tool_name, args)


async def cleanup():
    """Cleanup executor resources."""
    if _executor:
        await _executor.cleanup()<|MERGE_RESOLUTION|>--- conflicted
+++ resolved
@@ -206,7 +206,7 @@
                 )
 
             elif tool_name == "browser_fill_form":
-<<<<<<< HEAD
+                return self.browser.fill_form(field_values=args.get("fields", {}))
                 return await tools.browser_fill_form(
                     self.browser,
                     args.get("fields", {}),
@@ -233,9 +233,6 @@
                     time_text=args.get("time_text"),
                     patient=args.get("patient", {}),
                 )
-=======
-                return self.browser.fill_form(field_values=args.get("fields", {}))
->>>>>>> 2da91c5a
 
             elif tool_name == "browser_get_page_content":
                 return self.browser.get_page_content()
